---
title: Create a Bot Channels Registration with Bot Service | Microsoft Docs
description: Learn how to register an existing bot with Bot Service.
author: v-ducvo
ms.author: v-ducvo
manager: kamrani
ms.topic: article
ms.prod: bot-framework
ms.date: 12/13/2017
monikerRange: 'azure-bot-service-3.0'
---

# Register a bot with Bot Service

<<<<<<< HEAD
[!INCLUDE [pre-release-label](./includes/pre-release-label-v3.md)]
=======
[!INCLUDE [pre-release-label](includes/pre-release-label-v3.md)]
>>>>>>> 739a72d4

If you already have a bot hosted elsewhere and you would like to use the Bot Service to connect it to other channels, you will need to register your bot with the Bot Service. In this topic, learn how to register your bot with the Bot Service by creating a **Bot Channels Registration** bot service.

> [!IMPORTANT] 
> You only need to register your bot if it is not hosted in Azure. If you [created a bot](bot-service-quickstart.md) through the Azure portal then your bot is already registered with the Bot Service.

## Log in to Azure
Log in to the [Azure portal](http://portal.azure.com).

> [!TIP]
> If you do not already have a subscription, you can register for a <a href="https://azure.microsoft.com/en-us/free/" target="_blank">free account</a>.

## Create a Bot Channels Registration
You need a **Bot Channels Registration** bot service to be able to use Bot Service functionality. A registration bot lets you connect your bot to channels.

To create a **Bot Channels Registration**, do the following:

1. Click the **New** button found on the upper left-hand corner of the Azure portal, then select **AI + Cognitive Services > Bot Channels Registration**. 

2. A new blade will open with information about the **Bot Channels Registration**. Click the **Create** button to start the creation process. 

3. In the **Bot Service** blade, provide the requested information about your bot as specified in the table below the image.  <br/>
   ![Create registration bot blade](~/media/azure-bot-quickstarts/registration-create-bot-service-blade.png)


   |                    Setting                     |         Suggested value         |                                                                                                  Description                                                                                                  |
   |------------------------------------------------|---------------------------------|---------------------------------------------------------------------------------------------------------------------------------------------------------------------------------------------------------------|
   |           <strong>Bot name</strong>            |     Your bot's display name     |                                                  The display name for the bot that appears in channels and directories. This name can be changed at anytime.                                                  |
   |         <strong>Subscription</strong>          |        Your subscription        |                                                                                Select the Azure subscription you want to use.                                                                                 |
   |        <strong>Resource Group</strong>         |         myResourceGroup         |                                 You can create a new [resource group](/azure/azure-resource-manager/resource-group-overview#resource-groups) or choose from an existing one.                                  |
   |                    Location                    |             West US             |                                                        Choose a location near where your bot is deployed or near other services your bot will access.                                                         |
   |         <strong>Pricing tier</strong>          |               F0                |             Select a pricing tier. You may update the pricing tier at any time. For more information, see [Bot Service pricing](https://azure.microsoft.com/en-us/pricing/details/bot-service/).              |
   |      <strong>Messaging endpoint</strong>       |               URL               |                                                                               Enter the URL for your bot's messaging endpoint.                                                                                |
   |     <strong>Application Insights</strong>      |               On                | Decide if you want to turn [Application Insights](bot-service-manage-analytics.md) <strong>On</strong> or <strong>Off</strong>. If you select <strong>On</strong>, you must also specify a regional location. |
   | <strong>Microsoft App ID and password</strong> | Auto create App ID and password |              Use this option if you need to manually enter a Microsoft App ID and password. Otherwise, a new Microsoft App ID and password will be created for you in the bot creation process.               |


4. Click **Create** to create the service and register your bot's messaging end point.

Confirm that the registration has been created by checking the **Notifications**. The notifications will change from **Deployment in progress...** to **Deployment succeeded**. Click **Go to resource** button to open the bot's resources blade. 

## Bot Channels Registration password

**Bot Channels Registration** bot service does not have an app service associated with it. Because of that, this bot service only has a *MicrosoftAppID*. You need to generate the password manually and save it yourself. You will need this password if you want to test your bot using the [emulator](bot-service-debug-emulator.md).

To generate a MicrosoftAppPassword, do the following:

1. From the **Settings** blade, click **Manage**. This is the link appearing by the **Microsoft App ID**. This link will open a window where you can generate a new password. <br/>
  ![Manage link in Settings blade](~/media/azure-bot-quickstarts/registration-settings-manage-link.png)

2. Click **Generate New Password**. This will generate a new password for your bot. Copy this password and save it to a file. This is the only time you will see this password. If you do not have the full password saved, you will need to repeat the process to create a new password should you need it later. <br/>
  ![Generate Microsoft App Password](~/media/azure-bot-quickstarts/registration-generate-app-password.png)

## Update the bot

If you're using the Bot Builder SDK for Node.js, set the following environment variables:

* MICROSOFT_APP_ID
* MICROSOFT_APP_PASSWORD

If you're using the Bot Builder SDK for .NET, set the following key values in the web.config file:

* MicrosoftAppId
* MicrosoftAppPassword

## Test the bot

Now that your bot service is created, [test it in Web Chat](bot-service-manage-test-webchat.md). Enter a message and your bot should respond.

## Next steps

In this topic, you learned how to register your hosted bot with the Bot Service. The next step is to learn how to manage your Bot Service.

> [!div class="nextstepaction"]
> [Manage a bot](bot-service-manage-overview.md)
<|MERGE_RESOLUTION|>--- conflicted
+++ resolved
@@ -12,11 +12,7 @@
 
 # Register a bot with Bot Service
 
-<<<<<<< HEAD
-[!INCLUDE [pre-release-label](./includes/pre-release-label-v3.md)]
-=======
-[!INCLUDE [pre-release-label](includes/pre-release-label-v3.md)]
->>>>>>> 739a72d4
+
 
 If you already have a bot hosted elsewhere and you would like to use the Bot Service to connect it to other channels, you will need to register your bot with the Bot Service. In this topic, learn how to register your bot with the Bot Service by creating a **Bot Channels Registration** bot service.
 
