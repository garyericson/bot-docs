--- conflicted
+++ resolved
@@ -10,13 +10,6 @@
 monikerRange: 'azure-bot-service-3.0'
 ---
 
-# Add authentication to your bot via Azure Bot Service
-
-<<<<<<< HEAD
-[!INCLUDE [pre-release-label](./includes/pre-release-label-v3.md)]
-=======
-[!INCLUDE [pre-release-label](includes/pre-release-label-v3.md)]
->>>>>>> 739a72d4
 
 This tutorial uses new bot authentication capabilities in Azure Bot Service, providing features to make it easier to develop a bot that authenticates users to various identity providers such as Azure AD (Azure Active Directory), GitHub, Uber, and so on. These updates also take steps towards an improved user experience by eliminating the _magic code verification_ for some clients.
 
