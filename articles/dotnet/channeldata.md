---
<<<<<<< HEAD
title: Implement channel-specific functionality | Microsoft Docs
description: Learn how to access more complex communication options available in a specific channel using the the Bot Builder SDK for .NET.
=======
title: Implement channel-specific functionality with the Bot Builder SDK for .NET | Microsoft Docs
description: Learn how to implement channel-specific functionality by using the Bot Builder SDK for .NET.
keywords: Bot Framework, .NET, Bot Builder, SDK, channel data, channel-specific functionality, custom message
author: kbrandl
ms.author: v-kibran
>>>>>>> bb3237e0
manager: rstand
ms.topic: article
ms.prod: bot-framework

ms.date: 03/13/2017
ms.reviewer:
ROBOTS: Index, Follow
---

# Implement channel-specific functionality

By using the `Activity` object's `ChannelData` property 
to pass native metadata to a channel, 
you can implement channel-specific functionality that is not possible to achieve
by using [message text and attachments](~/dotnet/create-messages.md) alone. 
This article describes how to use a message activity's `ChannelData` property to implement this 
channel-specific functionality:

| Channel | Functionality |
|----|----|
| Email | Send and receive an email that contains body, subject, and importance metadata |
| Slack | Send full fidelity Slack messages |
| Facebook | Send Facebook notifications natively |
| Telegram | Perform Telegram-specific actions, such as sharing a voice memo or a sticker |
| Kik | Send and receive native Kik messages | 

> [!NOTE]
> The value of an `Activity` object's `ChannelData` property is a JSON object. 
> Therefore, the examples in this article show the expected format of the 
> `channelData` JSON property in various scenarios. 
> To create a JSON object using .NET, use the `JObject` (.NET) class. 

## Create a custom Email message

To create an email message, set the `Activity` object's `ChannelData` property 
to a JSON object that contains these properties: 

| Property | Description |
|----|----|
| htmlBody | An HTML document that specifies the body of the email message. See the channel's documentation for information about supported HTML elements and attributes. |
| importance | The email's importance level. Valid values are **high**, **normal**, and **low**. The default value is **normal**. |
| subject | The email's subject. See the channel's documentation for information about field requirements. |

> [!NOTE]
> Messages that your bot receives from users via the Email channel may 
> contain a `ChannelData` property that is populated with a JSON object like the one described above.

This snippet shows an example of the `channelData` property for a custom email message.

```json
"channelData": {
    "htmlBody" : "<html><body style=\"font-family: Calibri; font-size: 11pt;\">This is the email body!</body></html>",
    "subject":"This is the email subject",
    "importance":"high"
}
```

## Create a full-fidelity Slack message

To create a full-fidelity Slack message, 
set the `Activity` object's `ChannelData` property to a JSON object that specifies 
<a href="https://api.slack.com/docs/messages" target="_blank">Slack messages</a>, 
<a href="https://api.slack.com/docs/message-attachments" target="_blank">Slack attachments</a>, and/or 
<a href="https://api.slack.com/docs/message-buttons" target="_blank">Slack buttons</a>. 

> [!NOTE]
> To support buttons in Slack messages, you must enable **Interactive Messages** when you 
> [configure your bot](~/portal-configure-channels.md) for the Slack channel.

This snippet shows an example of the `channelData` property for a custom Slack message.

```json
"channelData": {
   "text": "Now back in stock! :tada:",
   "attachments": [
        {
            "title": "The Further Adventures of Slackbot",
            "author_name": "Stanford S. Strickland",
            "author_icon": "https://api.slack.com/img/api/homepage_custom_integrations-2x.png",
            "image_url": "http://i.imgur.com/OJkaVOI.jpg?1"
        },
        {
            "fields": [
                {
                    "title": "Volume",
                    "value": "1",
                    "short": true
                },
                {
                    "title": "Issue",
                    "value": "3",
                    "short": true
                }
            ]
        },
        {
            "title": "Synopsis",
            "text": "After @episod pushed exciting changes to a devious new branch back in Issue 1, Slackbot notifies @don about an unexpected deploy..."
        },
        {
            "fallback": "Would you recommend it to customers?",
            "title": "Would you recommend it to customers?",
            "callback_id": "comic_1234_xyz",
            "color": "#3AA3E3",
            "attachment_type": "default",
            "actions": [
                {
                    "name": "recommend",
                    "text": "Recommend",
                    "type": "button",
                    "value": "recommend"
                },
                {
                    "name": "no",
                    "text": "No",
                    "type": "button",
                    "value": "bad"
                }
            ]
        }
    ]
}
```

When a user clicks a button within a Slack message, your bot will receive a response message
in which the `ChannelData` property is populated with a `payload` JSON object. 
The `payload` object specifies contents of the original message, 
identifies the button that was clicked, and identifies the user who clicked the button. 

This snippet shows an example of the `channelData` property in the message that a bot receives 
when a user clicks a button in the Slack message.

```json
"channelData": {
    "payload": {
        "actions": [
            {
                "name": "recommend",
                "value": "yes"
            }
        ],
        . . .
        "original_message": "{…}",
        "response_url": "https://hooks.slack.com/actions/..."
    }
}
```

Your bot can reply to this message in the [normal manner](~/dotnet/connector.md#create-reply), 
or it can post its response directly to the endpoint that is specified by 
the `payload` object's `response_url` property.
For information about when and how to post a response to the `response_url`, see 
<a href="https://api.slack.com/docs/message-buttons" target="_blank">Slack Buttons</a>. 

## Create a Facebook notification

To create a Facebook notification, 
set the `Activity` object's `ChannelData` property to a JSON object that specifies these properties: 

| Property | Description |
|----|----|
| notification_type | The type of notification (e.g., **REGULAR**, **SILENT_PUSH**, **NO_PUSH**).
| attachment | An attachment that specifies an image, video, or other multimedia type, or a templated attachment such as a receipt. |

> [!NOTE]
> For details about format and contents of the `notification_type` property and `attachment` property, see the 
> <a href="https://developers.facebook.com/docs/messenger-platform/send-api-reference#guidelines"target="_blank">Facebook API documentation</a>. 

This snippet shows an example of the `channelData` property for a Facebook receipt attachment.

```json
"channelData": {
    "notification_type": "NO_PUSH",
    "attachment": {
        "type": "template"
        "payload": {
            "template_type": "receipt",
            . . .
        }
    }
}
```

## Create a Telegram message

To create a message that implements Telegram-specific actions, 
such as sharing a voice memo or a sticker, 
set the `Activity` object's `ChannelData` property to a JSON object that specifies these properties: 

| Property | Description |
|----|----|
| method | The Telegram Bot API method to call. |
| parameters | The parameters of the specified method. |

These Telegram methods are supported: 

- answerInlineQuery
- editMessageCaption
- editMessageReplyMarkup
- editMessageText
- forwardMessage
- kickChatMember
- sendAudio
- sendChatAction
- sendContact
- sendDocument
- sendLocation
- sendMessage
- sendPhoto
- sendSticker
- sendVenue
- sendVideo
- sendVoice
- unbanChateMember

For details about these Telegram methods and their parameters, see the 
<a href="https://core.telegram.org/bots/api#available-methods" target="_blank">Telegram Bot API documentation</a>.

> [!NOTE]
> <ul><li>The `chat_id` parameter is common to all Telegram methods. If you do not specify `chat_id` as a parameter, the framework will provide the ID for you.</li>
<li>Instead of passing file contents inline, specify the file using a URL and media type as shown in the example below.</li>
<li>Within each message that your bot receives from the Telegram channel, the `ChannelData` property will include the message that your bot sent previously.</li></ul>

This snippet shows an example of a `channelData` property that specifies a single Telegram method.

```json
"channelData": {
    "method": "sendSticker",
    "parameters": {
        "sticker": {
            "url": "https://domain.com/path/gif",
            "mediaType": "image/gif",
        }
    }
}
```

This snippet shows an example of a `channelData` property that specifies an array of Telegram methods.

```json
"channelData": [
    {
        "method": "sendSticker",
        "parameters": {
            "sticker": {
                "url": "https://domain.com/path/gif",
                "mediaType": "image/gif",
            }
        }
    },
    {
        "method": "sendMessage",
        "parameters": {
            "text": "<b>This message is HTML formatted.</b>",
            "parse_mode": "HTML"
        }
    }
]
```

## Create a native Kik message

To create a native Kik message, 
set the `Activity` object's `ChannelData` property to a JSON object that specifies this property: 

| Property | Description |
|----|----|
| messages | An array of Kik messages. For details about Kik message format, see <a href="https://dev.kik.com/#/docs/messaging#message-formats" target="_blank">Kik Message Formats</a>. |

This snippet shows an example of the `channelData` property for a native Kik message.

```json
"channelData": {
    "messages": [
        {
            "chatId": "c6dd8165…",
            "type": "link",
            "to": "kikhandle",
            "title": "My Webpage",
            "text": "Some text to display",
            "url": "http://botframework.com",
            "picUrl": "http://lorempixel.com/400/200/",
            "attribution": {
                "name": "My App",
                "iconUrl": "http://lorempixel.com/50/50/"
            },
            "noForward": true,
            "kikJsData": {
                    "key": "value"
                }
        }
    ]
}
```

## Additional resources

- [Activity types](~/dotnet/activities.md)
- [Create messages](~/dotnet/create-messages.md)
- [Send and receive activities](~/dotnet/connector.md)
- [Add media attachments to messages](~/dotnet/add-media-attachments.md)
- [Add rich cards to messages](~/dotnet/add-rich-card-attachments.md)<|MERGE_RESOLUTION|>--- conflicted
+++ resolved
@@ -1,14 +1,8 @@
 ---
-<<<<<<< HEAD
 title: Implement channel-specific functionality | Microsoft Docs
 description: Learn how to access more complex communication options available in a specific channel using the the Bot Builder SDK for .NET.
-=======
-title: Implement channel-specific functionality with the Bot Builder SDK for .NET | Microsoft Docs
-description: Learn how to implement channel-specific functionality by using the Bot Builder SDK for .NET.
-keywords: Bot Framework, .NET, Bot Builder, SDK, channel data, channel-specific functionality, custom message
 author: kbrandl
 ms.author: v-kibran
->>>>>>> bb3237e0
 manager: rstand
 ms.topic: article
 ms.prod: bot-framework
