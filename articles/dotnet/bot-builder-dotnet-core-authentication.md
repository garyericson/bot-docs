--- conflicted
+++ resolved
@@ -215,10 +215,7 @@
     this.configuration = configuration;
 }
 
-<<<<<<< HEAD
-=======
-
->>>>>>> 639d2c77
+
 [Authorize(Roles = "Bot")]
 [HttpPost]
 public async Task<OkResult> Post([FromBody] Activity activity)
