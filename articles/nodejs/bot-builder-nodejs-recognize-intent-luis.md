---
title: Recognize intents and entities with LUIS  | Microsoft Docs
description: Integrate a bot with LUIS to detect the user's intent and respond appropriately by triggering dialogs using the Bot Builder SDK for Node.js. 
author: DeniseMak
ms.author: v-demak
manager: kamrani
ms.topic: article
ms.prod: bot-framework
ms.date: 12/13/2017
---

# Recognize intents and entities with LUIS 

This article uses the example of a bot for taking notes, to demonstrate how Language Understanding ([LUIS][LUIS]) helps your bot respond appropriately to natural language input. A bot detects what a user wants to do by identifying their **intent**. This intent is determined from spoken or textual input, or **utterances**. The intent maps utterances to actions that the bot takes, such as invoking a dialog. A bot may also need to extract **entities**, which are important words in utterances. Sometimes entities are required to fulfill an intent. In the example of a note-taking bot, the `Notes.Title` entity identifies the title of each note.

## Create a Language Understanding bot with Bot Service

1. In the [Azure portal](https://portal.azure.com), select **Create new resource** in the menu blade and click **See all**.

    ![Create new resource](../media/bot-builder-nodejs-use-luis/bot-service-creation.png)

2. In the search box, search for **Web App Bot**. 

    ![Create new resource](../media/bot-builder-nodejs-use-luis/bot-service-selection.png)

3. In the **Bot Service** blade, provide the required information, and click **Create**. This creates and deploys the bot service and LUIS app to Azure. 
    * Set **App name** to your bot’s name. The name is used as the subdomain when your bot is deployed to the cloud (for example, mynotesbot.azurewebsites.net). This name is also used as the name of the LUIS app associated with your bot. Copy it to use later, to find the LUIS app associated with the bot.
<<<<<<< HEAD
    * Select the subscription, [resource group](https://docs.microsoft.com/en-us/azure/azure-resource-manager/resource-group-overview), App service plan, and [location](https://azure.microsoft.com/en-us/regions/).
=======
    * Select the subscription, [resource group](/azure/azure-resource-manager/resource-group-overview), App service plan, and [location](https://azure.microsoft.com/en-us/regions/).
>>>>>>> 639d2c77
    * Select the **Language understanding (Node.js)** template for the **Bot template** field.

    ![Bot Service blade](../media/bot-builder-nodejs-use-luis/bot-service-setting-callout-template.png)

    * Check the box to confirm to the terms of service.

4. Confirm that the bot service has been deployed.
    * Click Notifications (the bell icon that is located along the top edge of the Azure portal). The notification will change from **Deployment started** to **Deployment succeeded**.
    * After the notification changes to **Deployment succeeded**, click **Go to resource** on that notification.

## Try the bot

Confirm that the bot has been deployed by checking the **Notifications**. The notifications will change from **Deployment in progress...** to **Deployment succeeded**. Click **Go to resource** button to open the bot's resources blade.

Once the bot is registered, click **Test in Web Chat** to open the Web Chat pane. Type "hello" in Web Chat.

  ![Test the bot in Web Chat](../media/bot-builder-nodejs-use-luis/bot-service-web-chat.png)

The bot responds by saying "You have reached Greeting. You said: hello". This confirms that the bot has received your message and passed it to a default LUIS app that it created. This default LUIS app detected a Greeting intent.

## Modify the LUIS app

Log in to [https://www.luis.ai](https://www.luis.ai) using the same account you use to log in to Azure. Click on **My apps**. In the list of apps, find the app that begins with the name specified in **App name** in the **Bot Service** blade when you created the Bot Service. 

The LUIS app starts with 4 intents: Cancel: Greeting, Help, and None. <!-- picture -->

The following steps add the Note.Create, Note.ReadAloud, and Note.Delete intents: 

1. Click on **Prebuit Domains** in the lower left of the page. Find the **Note** domain and click **Add domain**.

2. This tutorial doesn't use all of the intents included in the **Note** prebuilt domain. In the **Intents** page, click on each of the following intent names and then click the **Delete Intent** button.
   * Note.ShowNext
   * Note.DeleteNoteItem
   * Note.Confirm
   * Note.Clear
   * Note.CheckOffItem
   * Note.AddToNote

   The only intents that should remain in the LUIS app are the following: 
   * Note.ReadAloud
   * Note.Create
   * Note.Delete
   * None
   * Help
   * Greeting
   * Cancel 

    ![intents shown in LUIS app](../media/bot-builder-nodejs-use-luis/luis-intent-list.png)

3.	Click the **Train** button in the upper right to train your app.
4.	Click **PUBLISH** in the top navigation bar to open the **Publish** page. Click the **Publish to production slot** button. After successful publish, copy the URL displayed in the **Endpoint** column the **Publish App** page, in the row that starts with the Resource Name Starter_Key. Save this URL to use later in your bot’s code. The URL has a format similar to this example: `https://westus.api.cognitive.microsoft.com/luis/v2.0/apps/xxxxxxxx-xxxx-xxxx-xxxx-xxxxxxxxxxxx?subscription-key=xxxxxxxxxxxxxxxxxxxxxxxxxxxxxxxx&timezoneOffset=0&verbose=true&q=`

## Modify the bot code

Click **Build** and then click **Open online code editor**.

   ![Open online code editor](../media/bot-builder-nodejs-use-luis/bot-service-build.png)

In the code editor, open `app.js`. It contains the following code:

```javascript
var restify = require('restify');
var builder = require('botbuilder');
var botbuilder_azure = require("botbuilder-azure");

// Setup Restify Server
var server = restify.createServer();
server.listen(process.env.port || process.env.PORT || 3978, function () {
   console.log('%s listening to %s', server.name, server.url); 
});
  
// Create chat connector for communicating with the Bot Framework Service
var connector = new builder.ChatConnector({
    appId: process.env.MicrosoftAppId,
    appPassword: process.env.MicrosoftAppPassword,
    openIdMetadata: process.env.BotOpenIdMetadata 
});

// Listen for messages from users 
server.post('/api/messages', connector.listen());

var tableName = 'botdata';
var azureTableClient = new botbuilder_azure.AzureTableClient(tableName, process.env['AzureWebJobsStorage']);
var tableStorage = new botbuilder_azure.AzureBotStorage({ gzipData: false }, azureTableClient);

// Create your bot with a function to receive messages from the user
var bot = new builder.UniversalBot(connector);
bot.set('storage', tableStorage);

// Make sure you add code to validate these fields
var luisAppId = process.env.LuisAppId;
var luisAPIKey = process.env.LuisAPIKey;
var luisAPIHostName = process.env.LuisAPIHostName || 'westus.api.cognitive.microsoft.com';

const LuisModelUrl = 'https://' + luisAPIHostName + '/luis/v1/application?id=' + luisAppId + '&subscription-key=' + luisAPIKey;

// Main dialog with LUIS
var recognizer = new builder.LuisRecognizer(LuisModelUrl);
var intents = new builder.IntentDialog({ recognizers: [recognizer] })
.matches('Greeting', (session) => {
    session.send('You reached Greeting intent, you said \'%s\'.', session.message.text);
})
.matches('Help', (session) => {
    session.send('You reached Help intent, you said \'%s\'.', session.message.text);
})
.matches('Cancel', (session) => {
    session.send('You reached Cancel intent, you said \'%s\'.', session.message.text);
})
.onDefault((session) => {
    session.send('Sorry, I did not understand \'%s\'.', session.message.text);
});

bot.dialog('/', intents);  
```


> [!TIP] 
> You can also find the sample code described in this article in the [Notes bot sample][NotesSample].



## Handle the None intent
The [matches][intentDialog_matches] methods on the [IntentDialog][intentDialog] invokes a handler when the specified intent is detected in the user utterance. To add a handler for the `None` intent, copy the following code and paste it after the `.matches` handler for the Cancel intent, before `onDefault`.
```javascript
.matches('None', (session) => {
    session.send("Hi... I'm the note bot sample. I can create new notes, read saved notes to you and delete notes.");

   // If the object for storing notes in session.userData doesn't exist yet, initialize it
   if (!session.userData.notes) {
       session.userData.notes = {};
       console.log("initializing userData.notes in default message handler");
   }
})
```

## Handle the Note.Create intent

Copy the following code and paste it after the handler for None that you just pasted, before `onDefault`:
```javascript
.matches('Note.Create', [(session, args, next) => {
        // Resolve and store any Note.Title entity passed from LUIS.
        var intent = args.intent;
        var title = builder.EntityRecognizer.findEntity(intent.entities, 'Note.Title');

        var note = session.dialogData.note = {
          title: title ? title.entity : null,
        };
        
        // Prompt for title
        if (!note.title) {
            builder.Prompts.text(session, 'What would you like to call your note?');
        } else {
            next();
        }
    },
    (session, results, next) => {
        var note = session.dialogData.note;
        if (results.response) {
            note.title = results.response;
        }

        // Prompt for the text of the note
        if (!note.text) {
            builder.Prompts.text(session, 'What would you like to say in your note?');
        } else {
            next();
        }
    },
    (session, results) => {
        var note = session.dialogData.note;
        if (results.response) {
            note.text = results.response;
        }
        
        // If the object for storing notes in session.userData doesn't exist yet, initialize it
        if (!session.userData.notes) {
            session.userData.notes = {};
            console.log("initializing session.userData.notes in CreateNote dialog");
        }
        // Save notes in the notes object
        session.userData.notes[note.title] = note;

        // Send confirmation to user
        session.endDialog('Creating note named "%s" with text "%s"',
            note.title, note.text);
    }])
```

Any entities in the utterance are passed to the dialog using the `args` parameter. The first step of the [waterfall][waterfall] calls [EntityRecognizer.findEntity][EntityRecognizer_findEntity] to get the title of the note from any `Note.Title` entities in the LUIS response. If the LUIS app didn't detect a `Note.Title` entity, the bot prompts the user for the name of the note. The second step of the waterfall prompts for the text to include in the note. Once the bot has the text of the note, the third step uses [session.userData][session_userData] to save the note in a `notes` object, using the title as the key. For more information on `session.UserData` see [Manage state data](./bot-builder-nodejs-state.md). 



## Handle the Note.Delete intent
Just as for the `Note.Create` intent, the bot examines the `args` parameter for a title. If no title is detected, the bot prompts the user. The title is used to look up the note to delete from `session.userData.notes`. 



Copy the following code and paste it after the handler for `Note.Create` that you just pasted, before `onDefault`:
```javascript
.matches('Note.Delete', [(session, args, next) => {
        if (noteCount(session.userData.notes) > 0) {
            // Resolve and store any Note.Title entity passed from LUIS.
            var title;
            var intent = args.intent;
            var entity = builder.EntityRecognizer.findEntity(intent.entities, 'Note.Title');
            if (entity) {
                // Verify that the title is in our set of notes.
                title = builder.EntityRecognizer.findBestMatch(session.userData.notes, entity.entity);
            }
            
            // Prompt for note name
            if (!title) {
                builder.Prompts.choice(session, 'Which note would you like to delete?', session.userData.notes);
            } else {
                next({ response: title });
            }
        } else {
            session.endDialog("No notes to delete.");
        }
    },
    (session, results) => {
        delete session.userData.notes[results.response.entity];        
        session.endDialog("Deleted the '%s' note.", results.response.entity);
    }])
```

The code that handles `Note.Delete` uses the `noteCount` function to determine whether the `notes` object contains notes. 

Paste the `noteCount` helper function at the end of `app.js`.

[!code-js[Add a helper function that returns the number of notes (JavaScript)](../includes/code/node-basicNote.js#CountNotesHelper)]

## Handle the Note.ReadAloud intent

Copy the following code and paste it after the handler for `Note.Create` that you just pasted, before `onDefault`:

```javascript
.matches('Note.ReadAloud', [(session, args, next) => {
        if (noteCount(session.userData.notes) > 0) {
           
            // Resolve and store any Note.Title entity passed from LUIS.
            var title;
            var intent = args.intent;
            var entity = builder.EntityRecognizer.findEntity(intent.entities, 'Note.Title');
            if (entity) {
                // Verify it's in our set of notes.
                title = builder.EntityRecognizer.findBestMatch(session.userData.notes, entity.entity);
            }
            
            // Prompt for note name
            if (!title) {
                builder.Prompts.choice(session, 'Which note would you like to read?', session.userData.notes);
            } else {
                next({ response: title });
            }
        } else {
            session.endDialog("No notes to read.");
        }
    },
    (session, results) => {        
        session.endDialog("Here's the '%s' note: '%s'.", results.response.entity, session.userData.notes[results.response.entity].text);
    }])
```

The `session.userData.notes` object is passed as the third argument to `builder.Prompts.choice`, so that the prompt displays a list of notes to the user.

Now that you've added handlers for the new intents, the full code for `app.js` contains the following:

```javascript
var restify = require('restify');
var builder = require('botbuilder');
var botbuilder_azure = require("botbuilder-azure");

// Setup Restify Server
var server = restify.createServer();
server.listen(process.env.port || process.env.PORT || 3978, function () {
   console.log('%s listening to %s', server.name, server.url); 
});
  
// Create chat connector for communicating with the Bot Framework Service
var connector = new builder.ChatConnector({
    appId: process.env.MicrosoftAppId,
    appPassword: process.env.MicrosoftAppPassword,
    openIdMetadata: process.env.BotOpenIdMetadata 
});

// Listen for messages from users 
server.post('/api/messages', connector.listen());

/*----------------------------------------------------------------------------------------
* Bot Storage: This is a great spot to register the private state storage for your bot. 
* We provide adapters for Azure Table, CosmosDb, SQL Azure, or you can implement your own!
* For samples and documentation, see: https://github.com/Microsoft/BotBuilder-Azure
* ---------------------------------------------------------------------------------------- */

var tableName = 'botdata';
var azureTableClient = new botbuilder_azure.AzureTableClient(tableName, process.env['AzureWebJobsStorage']);
var tableStorage = new botbuilder_azure.AzureBotStorage({ gzipData: false }, azureTableClient);

// Create your bot with a function to receive messages from the user
var bot = new builder.UniversalBot(connector);
bot.set('storage', tableStorage);

// Make sure you add code to validate these fields
var luisAppId = process.env.LuisAppId;
var luisAPIKey = process.env.LuisAPIKey;
var luisAPIHostName = process.env.LuisAPIHostName || 'westus.api.cognitive.microsoft.com';

const LuisModelUrl = 'https://' + luisAPIHostName + '/luis/v1/application?id=' + luisAppId + '&subscription-key=' + luisAPIKey;

// Main dialog with LUIS
var recognizer = new builder.LuisRecognizer(LuisModelUrl);
var intents = new builder.IntentDialog({ recognizers: [recognizer] })
.matches('Greeting', (session) => {
    session.send('You reached Greeting intent, you said \'%s\'.', session.message.text);
})
.matches('Help', [(session) => {
    session.send('You reached Help intent, you said \'%s\'.', session.message.text);
    session.send("Hi... I'm the note bot sample. I can create new notes, read saved notes to you and delete notes.");

   // If the object for storing notes in session.userData doesn't exist yet, initialize it
   if (!session.userData.notes) {
       session.userData.notes = {};
       console.log("initializing userData.notes in default message handler");
   }
}])
.matches('Cancel', (session) => {
    session.send('You reached Cancel intent, you said \'%s\'.', session.message.text);
})
.matches('None', (session) => {
    session.send("Hi... I'm the note bot sample. I can create new notes, read saved notes to you and delete notes.");

   // If the object for storing notes in session.userData doesn't exist yet, initialize it
   if (!session.userData.notes) {
       session.userData.notes = {};
       console.log("initializing userData.notes in default message handler");
   }
})
.matches('Note.Create', [(session, args, next) => {
        // Resolve and store any Note.Title entity passed from LUIS.
        var intent = args.intent;
        var title = builder.EntityRecognizer.findEntity(intent.entities, 'Note.Title');

        var note = session.dialogData.note = {
          title: title ? title.entity : null,
        };
        
        // Prompt for title
        if (!note.title) {
            builder.Prompts.text(session, 'What would you like to call your note?');
        } else {
            next();
        }
    },
    (session, results, next) => {
        var note = session.dialogData.note;
        if (results.response) {
            note.title = results.response;
        }

        // Prompt for the text of the note
        if (!note.text) {
            builder.Prompts.text(session, 'What would you like to say in your note?');
        } else {
            next();
        }
    },
    (session, results) => {
        var note = session.dialogData.note;
        if (results.response) {
            note.text = results.response;
        }
        
        // If the object for storing notes in session.userData doesn't exist yet, initialize it
        if (!session.userData.notes) {
            session.userData.notes = {};
            console.log("initializing session.userData.notes in CreateNote dialog");
        }
        // Save notes in the notes object
        session.userData.notes[note.title] = note;

        // Send confirmation to user
        session.endDialog('Creating note named "%s" with text "%s"',
            note.title, note.text);
    }])
.matches('Note.Delete', [(session, args, next) => {
        if (noteCount(session.userData.notes) > 0) {
            // Resolve and store any Note.Title entity passed from LUIS.
            var title;
            var intent = args.intent;
            var entity = builder.EntityRecognizer.findEntity(intent.entities, 'Note.Title');
            if (entity) {
                // Verify that the title is in our set of notes.
                title = builder.EntityRecognizer.findBestMatch(session.userData.notes, entity.entity);
            }
            
            // Prompt for note name
            if (!title) {
                builder.Prompts.choice(session, 'Which note would you like to delete?', session.userData.notes);
            } else {
                next({ response: title });
            }
        } else {
            session.endDialog("No notes to delete.");
        }
    },
    (session, results) => {
        delete session.userData.notes[results.response.entity];        
        session.endDialog("Deleted the '%s' note.", results.response.entity);
    }])
.matches('Note.ReadAloud', [(session, args, next) => {
        if (noteCount(session.userData.notes) > 0) {
           
            // Resolve and store any Note.Title entity passed from LUIS.
            var title;
            var intent = args.intent;
            var entity = builder.EntityRecognizer.findEntity(intent.entities, 'Note.Title');
            if (entity) {
                // Verify it's in our set of notes.
                title = builder.EntityRecognizer.findBestMatch(session.userData.notes, entity.entity);
            }
            
            // Prompt for note name
            if (!title) {
                builder.Prompts.choice(session, 'Which note would you like to read?', session.userData.notes);
            } else {
                next({ response: title });
            }
        } else {
            session.endDialog("No notes to read.");
        }
    },
    (session, results) => {        
        session.endDialog("Here's the '%s' note: '%s'.", results.response.entity, session.userData.notes[results.response.entity].text);
    }])

.onDefault((session) => {
    session.send('Sorry, I did not understand \'%s\'.', session.message.text);
});

bot.dialog('/', intents);    

function noteCount(notes) {

    var i = 0;
    for (var name in notes) {
        i++;
    }
    return i;
}
```

## Test the bot

In the Azure Portal, click on **Test in Web Chat** to test the bot. Try type messages like "Create a note", "read my notes", and "delete notes" to invoke the intents that you added to it.
   ![Test notes bot in Web Chat](../media/bot-builder-nodejs-use-luis/bot-service-test-notebot.png)

> [!TIP]
<<<<<<< HEAD
> If you find that your bot doesn't always recognize the correct intent or entities, improve your LUIS app's performance by giving it more example utterances to train it. You can retrain your LUIS app without any modification to your bot's code. See [Add example utterances](https://docs.microsoft.com/en-us/azure/cognitive-services/LUIS/add-example-utterances) and [train and test your LUIS app](https://docs.microsoft.com/en-us/azure/cognitive-services/LUIS/train-test).
=======
> If you find that your bot doesn't always recognize the correct intent or entities, improve your LUIS app's performance by giving it more example utterances to train it. You can retrain your LUIS app without any modification to your bot's code. See [Add example utterances](/azure/cognitive-services/LUIS/add-example-utterances) and [train and test your LUIS app](/azure/cognitive-services/LUIS/train-test).
>>>>>>> 639d2c77


## Next steps

From trying the bot, you can see that the recognizer can trigger interruption of the currently active dialog. Allowing and handling interruptions is a flexible design that accounts for what users really do. Learn more about the various actions you can associate with a recognized intent.

> [!div class="nextstepaction"]
> [Handle user actions](bot-builder-nodejs-dialog-actions.md)


[LUIS]: https://www.luis.ai/

[intentDialog]: https://docs.botframework.com/en-us/node/builder/chat-reference/classes/_botbuilder_d_.intentdialog.html

[intentDialog_matches]: https://docs.botframework.com/en-us/node/builder/chat-reference/classes/_botbuilder_d_.intentdialog.html#matches 

[NotesSample]: https://github.com/Microsoft/BotFramework-Samples/tree/master/docs-samples/Node/basics-naturalLanguage

[triggerAction]: https://docs.botframework.com/en-us/node/builder/chat-reference/classes/_botbuilder_d_.dialog.html#triggeraction

[confirmPrompt]: https://docs.botframework.com/en-us/node/builder/chat-reference/interfaces/_botbuilder_d_.itriggeractionoptions.html#confirmprompt

[waterfall]: bot-builder-nodejs-dialog-manage-conversation-flow.md#manage-conversation-flow-with-a-waterfall

[session_userData]: https://docs.botframework.com/en-us/node/builder/chat-reference/classes/_botbuilder_d_.session.html#userdata

[EntityRecognizer_findEntity]: https://docs.botframework.com/en-us/node/builder/chat-reference/classes/_botbuilder_d_.entityrecognizer.html#findentity

[matches]: https://docs.botframework.com/en-us/node/builder/chat-reference/interfaces/_botbuilder_d_.itriggeractionoptions.html#matches

[LUISAzureDocs]: /azure/cognitive-services/LUIS/Home

[Dialog]: https://docs.botframework.com/en-us/node/builder/chat-reference/classes/_botbuilder_d_.dialog.html

[IntentRecognizerSetOptions]: https://docs.botframework.com/en-us/node/builder/chat-reference/interfaces/_botbuilder_d_.iintentrecognizersetoptions.html

[LuisRecognizer]: https://docs.botframework.com/en-us/node/builder/chat-reference/classes/_botbuilder_d_.luisrecognizer

[LUISConcepts]: https://docs.botframework.com/en-us/node/builder/guides/understanding-natural-language/

[DisambiguationSample]: https://github.com/Microsoft/BotBuilder/tree/master/Node/examples/feature-onDisambiguateRoute

[IDisambiguateRouteHandler]: https://docs.botframework.com/en-us/node/builder/chat-reference/interfaces/_botbuilder_d_.idisambiguateroutehandler.html

[RegExpRecognizer]: https://docs.botframework.com/en-us/node/builder/chat-reference/classes/_botbuilder_d_.regexprecognizer.html

[AlarmBot]: https://github.com/Microsoft/BotBuilder/blob/master/Node/examples/basics-naturalLanguage/app.js

[LUISBotSample]: https://github.com/Microsoft/BotBuilder-Samples/tree/master/Node/intelligence-LUIS

[UniversalBot]: https://docs.botframework.com/en-us/node/builder/chat-reference/classes/_botbuilder_d_.universalbot.html<|MERGE_RESOLUTION|>--- conflicted
+++ resolved
@@ -25,11 +25,7 @@
 
 3. In the **Bot Service** blade, provide the required information, and click **Create**. This creates and deploys the bot service and LUIS app to Azure. 
     * Set **App name** to your bot’s name. The name is used as the subdomain when your bot is deployed to the cloud (for example, mynotesbot.azurewebsites.net). This name is also used as the name of the LUIS app associated with your bot. Copy it to use later, to find the LUIS app associated with the bot.
-<<<<<<< HEAD
-    * Select the subscription, [resource group](https://docs.microsoft.com/en-us/azure/azure-resource-manager/resource-group-overview), App service plan, and [location](https://azure.microsoft.com/en-us/regions/).
-=======
     * Select the subscription, [resource group](/azure/azure-resource-manager/resource-group-overview), App service plan, and [location](https://azure.microsoft.com/en-us/regions/).
->>>>>>> 639d2c77
     * Select the **Language understanding (Node.js)** template for the **Bot template** field.
 
     ![Bot Service blade](../media/bot-builder-nodejs-use-luis/bot-service-setting-callout-template.png)
@@ -488,11 +484,7 @@
    ![Test notes bot in Web Chat](../media/bot-builder-nodejs-use-luis/bot-service-test-notebot.png)
 
 > [!TIP]
-<<<<<<< HEAD
-> If you find that your bot doesn't always recognize the correct intent or entities, improve your LUIS app's performance by giving it more example utterances to train it. You can retrain your LUIS app without any modification to your bot's code. See [Add example utterances](https://docs.microsoft.com/en-us/azure/cognitive-services/LUIS/add-example-utterances) and [train and test your LUIS app](https://docs.microsoft.com/en-us/azure/cognitive-services/LUIS/train-test).
-=======
 > If you find that your bot doesn't always recognize the correct intent or entities, improve your LUIS app's performance by giving it more example utterances to train it. You can retrain your LUIS app without any modification to your bot's code. See [Add example utterances](/azure/cognitive-services/LUIS/add-example-utterances) and [train and test your LUIS app](/azure/cognitive-services/LUIS/train-test).
->>>>>>> 639d2c77
 
 
 ## Next steps
