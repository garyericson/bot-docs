---
title: Connect a bot to Slack | Microsoft Docs
description: Learn how to configure a bot's connection to Slack.
author: JaymeMPerlman
ms.author: v-jaype
manager: rstand
ms.topic: article
ms.prod: bot-framework
ms.date: 06/06/2017
---

# Connect a bot to Slack

You can configure your bot to communicate with people using the Slack messaging app.

<<<<<<< HEAD
## Log in to Slack and create a Slack Application for your bot
=======
[!include[Channel Inspector intro](~/includes/snippet-channel-inspector.md)]

## Log in to Slack and create a Slack Application
>>>>>>> 42b867b5

Log into Slack and [create a Slack application](https://api.slack.com/applications/new).

![Set up bot](~/media/channels/slack-NewApp.png)

## Create application and assign a Development Slack team

Enter an App Name, and select a Development Slack Team. If you are not already a member of a Slack Team, [create or join one here](https://slack.com/)

![Create app](~/media/channels/slack-CreateApp.png)

Your App will be created, and a Client ID and Client Secret generated.

## Add a new Redirect URL

Select the **OAuth & Permissions** tab, select **Add a new Redirect URL**, enter https://slack.botframework.com then select **Add** and **Save URLs**

![Add Redirect URL](~/media/channels/slack-RedirectURL.png)

## Create a Slack Bot User

Select the **Bot Users** tab, then select **Add a Bot User**

![Create bot](~/media/channels/slack-CreateBot.png)

Adding a Bot User allows you to assign a username for your bot, and choose whether it is always shown as online or not. Select **Add Bot User** to validate your settings, and then select **Save Changes**. 

![Create bot](~/media/channels/slack-CreateBot-AddBotUser.png)

## Add and Configure Interactive Messages (optional)

If your bot will use Slack-specific functionality such as buttons, select the **Interactive Messages** tab and enable interactive messages.

![Enable messages](~/media/channels/slack-EnableMessages.png)

Set the Request URL for Interactive Messages to be https://slack.botframework.com/api/Actions, then select the **Enable Interactive Messages** button and  **Save changes** once the URL is successfully validated.

![Enable messages](~/media/channels/slack-MessageURL.png)

## Gather credentials
Select the **Basic Information** tab, and scroll to the **App Credentials** section. The Client ID, Client Secret and (optional) Verification Token required for configuration of your Slack bot are displayed here.

![Gather credentials](~/media/channels/slack-AppCredentials.png)

## Submit credentials

In a separate browser window, return to the Bot Framework site at http://dev.botframework.com/ 
Select **My bots**, and choose the Bot that you want to connect to Slack
In the **Add a channel** section, select the Slack icon
In the **Submit your Credentials** section, paste the App Credentials from the Slack website into the appropriate fields. 
The **Landing Page URL** is optional. You may remove or change it.

![Submit credentials](~/media/channels/slack-SubmitCredentials.png)

Click **Submit Slack Credentials**, and follow the instructions to authorize your Slack app's access to your Development Slack Team. 

## Enable the bot
Check **Enable this bot on Slack**. Then click **I'm done configuring Slack**.

When you have completed these steps, your bot will be successfully configured to communicate with users in Slack.

<|MERGE_RESOLUTION|>--- conflicted
+++ resolved
@@ -13,13 +13,9 @@
 
 You can configure your bot to communicate with people using the Slack messaging app.
 
-<<<<<<< HEAD
-## Log in to Slack and create a Slack Application for your bot
-=======
 [!include[Channel Inspector intro](~/includes/snippet-channel-inspector.md)]
 
 ## Log in to Slack and create a Slack Application
->>>>>>> 42b867b5
 
 Log into Slack and [create a Slack application](https://api.slack.com/applications/new).
 
