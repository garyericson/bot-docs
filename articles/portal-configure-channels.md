---
title: Configure a bot to run on one or more channels | Microsoft Docs
description: Learn how to configure a bot to run on one or more channels using the Bot Framework Portal.
author: kbrandl
ms.author: v-kibran
manager: rstand
ms.topic: article
ms.prod: bot-framework
ms.date: 
ms.reviewer:
---

# Configure a bot to run on one or more channels

After you have [registered](~/portal-register-bot.md) your bot with the Bot Framework and [deployed](~/publish-bot-overview.md) your bot to the cloud, 
you can configure it to run on one or more channels. 

## Get started
For most channels, you must provide channel configuration information to the framework to run your bot on the channel. Most channels require that your bot have an account on the channel, and others, like Facebook Messenger, require your bot to have an application registered with the channel also.

When you register a bot with the Bot Framework, the following channels are automatically pre-configured:

- Skype
- Web Chat

## Configure your bot to connect to another channel

To configure your bot to connect to another channel, complete the following steps:

1. Sign in to the <a href="https://dev.botframework.com" target="_blank">Bot Framework Portal</a>.
2. Click **My bots**. 
3. Select the bot that you want to configure.
4. Click the **Channels** tab.
5. Under **Add channel** on the bot dashboard, click the channel to add.

After you've configured the channel, users on that channel can start using your bot.

<<<<<<< HEAD
## Publish a bot
The publishing process is different for each channel. If the channel requires a review, ensure that the bot meets the [review guidelines](~/portal-bot-review-guidelines.md) before submitting it for publishing.
=======
## Publish your bot
The publishing process is different for each channel. 
>>>>>>> 0a3a6d9e

[!include[publishing](~/includes/snippet-publish-to-channel.md)]
<|MERGE_RESOLUTION|>--- conflicted
+++ resolved
@@ -35,12 +35,8 @@
 
 After you've configured the channel, users on that channel can start using your bot.
 
-<<<<<<< HEAD
 ## Publish a bot
 The publishing process is different for each channel. If the channel requires a review, ensure that the bot meets the [review guidelines](~/portal-bot-review-guidelines.md) before submitting it for publishing.
-=======
-## Publish your bot
-The publishing process is different for each channel. 
->>>>>>> 0a3a6d9e
+
 
 [!include[publishing](~/includes/snippet-publish-to-channel.md)]
