--- conflicted
+++ resolved
@@ -10,11 +10,7 @@
 ---
 
 # How the Bot Framework works
-<<<<<<< HEAD
-The Bot Framework provides tools and services to help you build, deploy, and publish bots, and connecting them to popular communication services.
-=======
 The Bot Framework provides tools and services to help you build, deploy, and publish bots, including the Bot Builder SDK, the Developer Portal, and the Bot Connector.
->>>>>>> 69c052cd
 
 ## Building bots
 Bots are apps that offer a conversational interface as the best solution to the user's needs. Like other apps, bot development starts with your business logic and data. Choose the model your bot will use to interact with users. Users can interact with your bot with inline forms and cards, simple menus, or natural language. You can build your bot with the Bot Builder SDK using C# or Node.js, or you can use the Azure Bot Service (currently in preview). Add artificial intelligence to your bot with Cognitive Services. Register your bot on the Developer Portal and connect it to users through the channels they use, such as Facebook, Kik, and Microsoft Teams. When you are ready to share your bot with the world, deploy it to a cloud service such as Microsoft Azure.
