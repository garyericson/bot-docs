---
title: Connect a bot to Kik | Microsoft Docs
description:  Learn how to configure a bot's connection to Kik.
author: JaymeMPerlman
ms.author: v-jaype
manager: rstand
ms.topic: article
ms.prod: bot-framework
ms.date: 05/01/2017
ms.reviewer:
---

# Connect a bot to Kik

<<<<<<< HEAD
You can configure your bot to communicate with people using the Kik messaging app.
=======
To configure your bot to communicate using the Kik messaging app, complete the steps described in this article.
>>>>>>> 64b491f7

## Install Kik on your phone

If you don't have Kik installed on your phone, you can install it via your phone's app store or at [the Kik website](https://www.kik.com/).

## Log into the dev portal with your mobile phone

[Log into the Kik portal](https://dev.kik.com) on your mobile phone.

## Follow the bot setup process

Give the bot a name.

![Set up bot](~/media/channels/kik-phone.png)

## Gather credentials

On the Configuration tab, copy the **Name** and **API key**. 

![Copy bot information](~/media/channels/kik-configure.png)

## Submit credentials

![Paste credentials](~/media/channels/kik-creds.png)

Click **Submit Kik Credentials**.

## Enable the bot
Check **Enable this bot on Kik**. Then click **I'm done configuring Kik**. 

<<<<<<< HEAD
When you have completed these steps, your bot will be successfully configured to communicate with users in Kik.
=======
Click **I'm done configuring Kik**.
>>>>>>> 64b491f7
<|MERGE_RESOLUTION|>--- conflicted
+++ resolved
@@ -12,11 +12,7 @@
 
 # Connect a bot to Kik
 
-<<<<<<< HEAD
 You can configure your bot to communicate with people using the Kik messaging app.
-=======
-To configure your bot to communicate using the Kik messaging app, complete the steps described in this article.
->>>>>>> 64b491f7
 
 ## Install Kik on your phone
 
@@ -47,8 +43,4 @@
 ## Enable the bot
 Check **Enable this bot on Kik**. Then click **I'm done configuring Kik**. 
 
-<<<<<<< HEAD
 When you have completed these steps, your bot will be successfully configured to communicate with users in Kik.
-=======
-Click **I'm done configuring Kik**.
->>>>>>> 64b491f7
