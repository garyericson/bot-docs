--- conflicted
+++ resolved
@@ -12,11 +12,7 @@
 
 # Connect a bot to Twilio
 
-<<<<<<< HEAD
 You can configure your bot to communicate with people using the Twilio cloud communication platform.
-=======
-To configure a bot to communicate using the Twilio cloud communication platform, complete the steps described in this article. 
->>>>>>> 64b491f7
 
 ## Log in to or create a Twilio account for sending and receiving SMS messages
 
@@ -53,8 +49,4 @@
 ## Enable the bot
 Check **Enable this bot on SMS**. Then click **I'm done configuring SMS**.
 
-<<<<<<< HEAD
 When you have completed these steps, your bot will be successfully configured to communicate with users using Twilio.
-=======
-Click **I'm done configuring SMS**.
->>>>>>> 64b491f7
