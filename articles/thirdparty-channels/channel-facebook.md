--- conflicted
+++ resolved
@@ -8,6 +8,7 @@
 ms.prod: bot-framework
 ms.date: 05/01/2017
 ms.reviewer:
+
 ---
 
 # Connect a bot to Facebook Messenger
@@ -70,13 +71,7 @@
 ![Enter credentials](~/media/channels/FB-credentials.png)
 
 ## Enable the bot
-<<<<<<< HEAD
 
 Check **Enable this bot on Facebook Messenger**. Then click **I'm done configuring Facebook Messenger**. 
 
-=======
-
-Check **Enable this bot on Facebook Messenger**. Then click **I'm done configuring Facebook Messenger**. 
-
->>>>>>> 21e547a6
 When you have completed these steps, your bot will be successfully configured to communicate with users in Facebook Messenger.
